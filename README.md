# Data Processing Chain Protocol Library

## Description

The DPCP (Data Processing Chain Protocol) library is a Node.js framework designed to facilitate the orchestration of distributed data processing workflows. It allows users to create and manage a hierarchical system of chains, nodes, and pipelines, enabling scalable and modular integration with external services. The library provides capabilities for monitoring, control, and error management, making it suitable for complex and distributed applications.

## Features

- Hierarchical Structure: Organizes processing workflows into chains, nodes, and pipelines for modularity and scalability.
- Node Lifecycle Management: Manages the creation, execution, and deletion of nodes, ensuring efficient operation.
- Flexible Chain Deployment: Supports dynamic deployment and distribution of chains across local and remote nodes.
- Signal Handling: Provides comprehensive signal management for precise control over node and chain actions.
- Status Monitoring: Utilizes a ReportingAgent for real-time status updates and monitoring of nodes.
- Data Processing: Executes multiple processing pipelines within nodes, allowing for both sequential and parallel execution.
- Integration with External Services: Facilitates communication with external APIs and services, including optional data transformation.
- Centralized Monitoring: The MonitoringAgent aggregates status updates and broadcasts them for external monitoring.
- Error Handling and Logging: Implements a logging system to track operations and manage errors effectively.
- Singleton Patterns: Ensures centralized management for components like NodeSupervisor and MonitoringAgent for consistency.

<<<<<<< HEAD
## How to Build

To build the library, you can use the following command:

```bash
npm run build
```

## How to Run / Install

As this project is a library, it cannot be run independently. To use it, you must install the library in a project.

To install the library, use the following command:

```bash
npm install https://gitpkg.now.sh/Prometheus-X-association/data-processing-chain-protocol/lib?VERSION
```

## Demonstration

To demonstrate how the library works, you can refer to the tests and the test report generated inside the `mochawesome-report` directory after running the following command:

```bash
npm run test
```

To demonstrate the integration of the library, you can follow this setup guide:

1. install the library using
```bash
npm install https://gitpkg.now.sh/Prometheus-X-association/data-processing-chain-protocol/lib?VERSION
```
2. setup the library in your main file
```typescript
import express, { Request, Response, static as expressStatic } from 'express';
import { SupervisorContainer } from './libs/loaders/nodeSupervisor';

export type AppServer = {
    app: express.Application;
    server: Server<typeof IncomingMessage, typeof ServerResponse>;
};

export const startServer = async () => {
    const app = express();
    
    //init supervisor Container from DPCP library
    await SupervisorContainer.getInstance(await getAppKey());
    
    const PORT = port || config.port;

    const server = app.listen(PORT, () => {
        // eslint-disable-next-line no-console
        console.log('Server running on: http://localhost:' + PORT);
    });

    return { app, server } as AppServer;
};
```
3. implement the library on the needed routes
```typescript
import { SupervisorContainer } from '../../../libs/loaders/nodeSupervisor';
export const useLibrary = async () => {
    // library implementation
    const nodeSupervisor = await SupervisorContainer.getInstance(
        await getAppKey()
    );

    //chain configuration example
    const chainConfig: NodeConfig[] = [
        {
            "services": [],
            "location": "local",
            "monitoringHost": "https://provider.dsp.io/",
            "chainId": ""
        },
        {
            "chainId": "",
            "services": [
                {
                    "targetId": "https://catalog.io/v1/catalog/serviceofferings/66d18b79ee71f9f096baecb7",
                    "meta": {
                        "resolver": "https://infrastructure.dsp.io/",
                        "configuration": {
                            "params": {
                                "custom": "custom"
                            },
                            "infrastructureConfiguration": "671a73867bb2447c8085d96f",
                            "dataExchange": "679126a2a17ed9e96f2ffba7"
                        }
                    }
                }
            ],
            "location": "remote"
        },
        {
            "chainId": "",
            "services": [
                {
                    "targetId": "https://catalog.io/v1/catalog/serviceofferings/66d18b79ee71f9f096baecb1",
                    "meta": {
                        "resolver": "https://consumer.dsp.io/",
                        "configuration": {
                            "params": {
                                "custom": "custom"
                            },
                            "infrastructureConfiguration": "6720a0249cb2e866c196c10f",
                            "dataExchange": "679126a2a17ed9e96f2ffba7"
                        }
                    }
                }
            ],
            "location": "remote"
        }
    ];
    
    //the data that will be exchange through the nodes
    const data = {
        descrption: "data to exchange"
    }

    // create a strat the chain
    await nodeSupervisor.createAndStartChain(chainConfig, data);

    return true;
};
```
4. see the output in the logs, here is some example:
```bash
2025-01-22 17:10:58 info: Resolving host for http://catalog:8082/v1/catalog/serviceofferings/66d18b79ee71f9f096baecb7, meta: {
  "resolver": "http://infrastructure:3002/",
  "configuration": {
    "params": {
      "custom": "custom"
    },
    "infrastructureConfiguration": "671a73867bb2447c8085d96f",
    "dataExchange": "679126a2a17ed9e96f2ffba7"
  }
} -- UNKNOWN LOCATION
2025-01-22:17.10.58 [INFO]: Sending data to next connector on: https://infrastructure.dsp.io/node/communicate/run
2025-01-22:17.10.58 [INFO]: @container:d6a23923f6c699b0ae8a102996c3cd581fb8357a6579be74e4f15ee7035a56a87b05d9ee76954602d0599e3a0ac335a97c2733398ffaa88eadeb07a91cc7d53e: Node 0e9e2626-d542-429b-881a-0a4b09736fbe deleted.
2025-01-22:17.10.58 [INFO]: @container:d6a23923f6c699b0ae8a102996c3cd581fb8357a6579be74e4f15ee7035a56a87b05d9ee76954602d0599e3a0ac335a97c2733398ffaa88eadeb07a91cc7d53e: Chain @supervisor:d6a23923f6c699b0ae8a102996c3cd581fb8357a6579be74e4f15ee7035a56a87b05d9ee76954602d0599e3a0ac335a97c2733398ffaa88eadeb07a91cc7d53e-1737565858347-627bf322 started with root node 0e9e2626-d542-429b-881a-0a4b09736fbe.
2025-01-22:17.10.58 [INFO]: { message: 'reportSignalHandler: Chain setup completed' } 
```

## Contributing

Contributions are welcome! Please submit a pull request or open an issue for any enhancements or bug fixes.
=======
## Design Document
See the design document [here](docs/design-document.md).

## Building instructions
_Describe how to build the BB._

E.g.: `docker build -t <bb name>:latest .` or `npm install` 

## Running instructions
_Describe how to run the BB._

E.g.: `docker compose up` or `npm run`

## Example usage
_Describe how to check some basic functionality of the BB._
E.g.:

Send the following requests to the designated endpoints:
| Endpoint      | Example input | Expected output   |
| ------------- | ------------- | ----------------- |
| /hello        | World         | 200, Hello World! |
|               |               |                   |
|               |               |                   |

## Unit testing
### Setup test environment
### Run tests
### Expected results

## Component-level testing
### Setup test environment
### Run tests
### Expected results

>>>>>>> 2b06f8cf

## License

This project is licensed under the MIT License.

## Contact

For more information, please contact the project maintainers.<|MERGE_RESOLUTION|>--- conflicted
+++ resolved
@@ -17,155 +17,6 @@
 - Error Handling and Logging: Implements a logging system to track operations and manage errors effectively.
 - Singleton Patterns: Ensures centralized management for components like NodeSupervisor and MonitoringAgent for consistency.
 
-<<<<<<< HEAD
-## How to Build
-
-To build the library, you can use the following command:
-
-```bash
-npm run build
-```
-
-## How to Run / Install
-
-As this project is a library, it cannot be run independently. To use it, you must install the library in a project.
-
-To install the library, use the following command:
-
-```bash
-npm install https://gitpkg.now.sh/Prometheus-X-association/data-processing-chain-protocol/lib?VERSION
-```
-
-## Demonstration
-
-To demonstrate how the library works, you can refer to the tests and the test report generated inside the `mochawesome-report` directory after running the following command:
-
-```bash
-npm run test
-```
-
-To demonstrate the integration of the library, you can follow this setup guide:
-
-1. install the library using
-```bash
-npm install https://gitpkg.now.sh/Prometheus-X-association/data-processing-chain-protocol/lib?VERSION
-```
-2. setup the library in your main file
-```typescript
-import express, { Request, Response, static as expressStatic } from 'express';
-import { SupervisorContainer } from './libs/loaders/nodeSupervisor';
-
-export type AppServer = {
-    app: express.Application;
-    server: Server<typeof IncomingMessage, typeof ServerResponse>;
-};
-
-export const startServer = async () => {
-    const app = express();
-    
-    //init supervisor Container from DPCP library
-    await SupervisorContainer.getInstance(await getAppKey());
-    
-    const PORT = port || config.port;
-
-    const server = app.listen(PORT, () => {
-        // eslint-disable-next-line no-console
-        console.log('Server running on: http://localhost:' + PORT);
-    });
-
-    return { app, server } as AppServer;
-};
-```
-3. implement the library on the needed routes
-```typescript
-import { SupervisorContainer } from '../../../libs/loaders/nodeSupervisor';
-export const useLibrary = async () => {
-    // library implementation
-    const nodeSupervisor = await SupervisorContainer.getInstance(
-        await getAppKey()
-    );
-
-    //chain configuration example
-    const chainConfig: NodeConfig[] = [
-        {
-            "services": [],
-            "location": "local",
-            "monitoringHost": "https://provider.dsp.io/",
-            "chainId": ""
-        },
-        {
-            "chainId": "",
-            "services": [
-                {
-                    "targetId": "https://catalog.io/v1/catalog/serviceofferings/66d18b79ee71f9f096baecb7",
-                    "meta": {
-                        "resolver": "https://infrastructure.dsp.io/",
-                        "configuration": {
-                            "params": {
-                                "custom": "custom"
-                            },
-                            "infrastructureConfiguration": "671a73867bb2447c8085d96f",
-                            "dataExchange": "679126a2a17ed9e96f2ffba7"
-                        }
-                    }
-                }
-            ],
-            "location": "remote"
-        },
-        {
-            "chainId": "",
-            "services": [
-                {
-                    "targetId": "https://catalog.io/v1/catalog/serviceofferings/66d18b79ee71f9f096baecb1",
-                    "meta": {
-                        "resolver": "https://consumer.dsp.io/",
-                        "configuration": {
-                            "params": {
-                                "custom": "custom"
-                            },
-                            "infrastructureConfiguration": "6720a0249cb2e866c196c10f",
-                            "dataExchange": "679126a2a17ed9e96f2ffba7"
-                        }
-                    }
-                }
-            ],
-            "location": "remote"
-        }
-    ];
-    
-    //the data that will be exchange through the nodes
-    const data = {
-        descrption: "data to exchange"
-    }
-
-    // create a strat the chain
-    await nodeSupervisor.createAndStartChain(chainConfig, data);
-
-    return true;
-};
-```
-4. see the output in the logs, here is some example:
-```bash
-2025-01-22 17:10:58 info: Resolving host for http://catalog:8082/v1/catalog/serviceofferings/66d18b79ee71f9f096baecb7, meta: {
-  "resolver": "http://infrastructure:3002/",
-  "configuration": {
-    "params": {
-      "custom": "custom"
-    },
-    "infrastructureConfiguration": "671a73867bb2447c8085d96f",
-    "dataExchange": "679126a2a17ed9e96f2ffba7"
-  }
-} -- UNKNOWN LOCATION
-2025-01-22:17.10.58 [INFO]: Sending data to next connector on: https://infrastructure.dsp.io/node/communicate/run
-2025-01-22:17.10.58 [INFO]: @container:d6a23923f6c699b0ae8a102996c3cd581fb8357a6579be74e4f15ee7035a56a87b05d9ee76954602d0599e3a0ac335a97c2733398ffaa88eadeb07a91cc7d53e: Node 0e9e2626-d542-429b-881a-0a4b09736fbe deleted.
-2025-01-22:17.10.58 [INFO]: @container:d6a23923f6c699b0ae8a102996c3cd581fb8357a6579be74e4f15ee7035a56a87b05d9ee76954602d0599e3a0ac335a97c2733398ffaa88eadeb07a91cc7d53e: Chain @supervisor:d6a23923f6c699b0ae8a102996c3cd581fb8357a6579be74e4f15ee7035a56a87b05d9ee76954602d0599e3a0ac335a97c2733398ffaa88eadeb07a91cc7d53e-1737565858347-627bf322 started with root node 0e9e2626-d542-429b-881a-0a4b09736fbe.
-2025-01-22:17.10.58 [INFO]: { message: 'reportSignalHandler: Chain setup completed' } 
-```
-
-## Contributing
-
-Contributions are welcome! Please submit a pull request or open an issue for any enhancements or bug fixes.
-=======
 ## Design Document
 See the design document [here](docs/design-document.md).
 
@@ -200,12 +51,11 @@
 ### Run tests
 ### Expected results
 
->>>>>>> 2b06f8cf
 
 ## License
 
 This project is licensed under the MIT License.
 
-## Contact
+## Contributing
 
-For more information, please contact the project maintainers.+Contributions are welcome! Please submit a pull request or open an issue for any enhancements or bug fixes.